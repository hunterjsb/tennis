--- conflicted
+++ resolved
@@ -2,11 +2,7 @@
 
 This repository contains an automated system for tracking tennis matches and calculating player rankings using the Elo rating system. The entire process is managed through GitHub Issues and Actions, making it easy to use, especially on mobile devices.
 
-<<<<<<< HEAD
-[**View the Live Leaderboard**](https://github-org-or-username.github.io/fork-of-this-repo)
-=======
 [**View the Live Leaderboard**](https://stonehenge-collective.github.io/sc-tennis-league)
->>>>>>> c171fd40
 
 ## Initial Setup (For New Tennis Leagues)
 
@@ -92,8 +88,4 @@
 
 ## Ranking System
 
-<<<<<<< HEAD
-Player rankings are calculated using the [Elo rating system](https://en.wikipedia.org/wiki/Elo_rating_system). After each match is merged, an automated workflow recalculates the ratings and creates a pull request with the updated `ranking.csv` file. Once that PR is merged, the [live leaderboard](https://github-org-or-username.github.io/fork-of-this-repo) is updated automatically.
-=======
 Player rankings are calculated using the [Elo rating system](https://en.wikipedia.org/wiki/Elo_rating_system). After each match is merged, an automated workflow recalculates the ratings and creates a pull request with the updated `ranking.csv` file. Once that PR is merged, the [live leaderboard](https://stonehenge-collective.github.io/sc-tenis-league) is updated automatically.
->>>>>>> c171fd40
